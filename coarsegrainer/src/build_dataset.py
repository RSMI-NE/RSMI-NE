--- conflicted
+++ resolved
@@ -108,11 +108,9 @@
 def partition_x(x, index, L_B, ll, cap=None):
     """Partitions a sample configuration into a visible block
     and an annular environment separated by a buffer. 
-<<<<<<< HEAD
+    Assumes a standard regular lattice e.g. square.
+
     TODO: address the multi-component case.
-=======
-    Assumes a standard regular lattice e.g. square.
->>>>>>> 1d254db8
 
     Keyword arguments:
     x -- a sample configuration
