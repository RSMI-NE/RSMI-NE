--- conflicted
+++ resolved
@@ -14,12 +14,8 @@
 import itertools
 import numpy as np
 import tensorflow as tf
-<<<<<<< HEAD
-from cg_utils import array2tensor
-=======
 import networkx as nx
-from cg_utils import loadNSplit_DimerandVBS, array2tensor, construct_reference_graph, construct_VE_edgelists
->>>>>>> 96644277
+from cg_utils import array2tensor, construct_reference_graph, construct_VE_edgelists
 
 def filename(model, lattice, L, J=None, T=None, 
             fileformat='txt', basedir='data', prefix='configs'):
@@ -331,13 +327,8 @@
     chop_data()
     """
 
-<<<<<<< HEAD
-    def __init__(self, model, L, lattice_type, dimension=2, configurations = None, N_samples=None, 
-                J=None, Nq=None, T=None, basedir='data', verbose=True, **kwargs):
-=======
     def __init__(self, model, L, lattice_type, dimension=2, G = None, configurations = None, N_samples=None, 
                 J=None, Nq=None, T=None, srn_correlation=None, basedir='data', verbose=True, **kwargs):
->>>>>>> 96644277
         """ Constructs all necessary attributes of the physical system.        
         
         Attributes:
