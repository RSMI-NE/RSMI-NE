"""Real-space mutual information (RSMI) maximisation with respect to
coarse-graining filters by maximising variational lower-bounds
of RSMI expressed by neural network ansätze.
Implemented in Tensorflow.

Functions:
RSMI_estimate() -- Evaluates the exponential moving average of the RSMI series.
train_RSMI_optimiser() -- Performs the training loop for maximising RSMI.

Author: Doruk Efe Gökmen
Date: 08/04/2021
"""

import os
import sys
import warnings
import math
import numpy as np 
import pandas as pd
from tqdm.autonotebook import tqdm  
import tensorflow as tf
tfkl = tf.keras.layers

import wandb
from wandb.keras import WandbCallback

import build_dataset as ds
from cg_layers import CoarseGrainer
abspath = os.path.abspath(__file__)
os.chdir(os.path.dirname(abspath))
sys.path.append(os.path.abspath(os.path.join(os.pardir,os.pardir,"mi_estimator","src")))
import VBMI_estimators 
from VBMI_bounds import lowerbounds
SeparableCritic = VBMI_estimators.SeparableCritic


def RSMI_estimate(mis, ema_span=5000):
  """Exponential moving average  with span ema_span for the series of mi estimates.

  Keyword arguments:
  mis -- time series of mutual information estimates
  ema_span (int) -- span for evaluating average with exponentally larger weigths at later times
  """

  return pd.Series(mis).ewm(span=ema_span).mean().tolist()[-1]


def train_RSMI_optimiser(CG_params, critic_params, opt_params, 
                         data_params, bound='infonce', coarse_grain: bool=True, 
                         init_rule=None, optimizer=None, use_GPU: bool=False, 
                         index=None, buffer_size=None, env_size=None,
                         load_data_from_generators: bool=False,
                         load_data_from_disk: bool=False, use_wandb: bool=False,
                         E=None, V=None, verbose=True, init_steps=100, **kwargs):
  """Main training loop for maximisation of RSMI [I(H:E)] 
  for coarse-graining optimisation.

  Keyword arguments:
  E (tensorflow array) -- sample dataset for the environment random variable E
    (needed if load_data_from_generators=load_data_from_disk=False)
  V (tensorflow array) -- sample dataset for the visible block V
    (needed if load_data_from_generators=load_data_from_disk=False)
  index (tuple) -- upper-left index of the visible block V 
    (needed if load_data_from_generators=True)
  buffer_size (int) -- width of the buffer
    (needed if load_data_from_generators=True)
  env_size (int) -- width of the environment region
    (needed if load_data_from_generators=True)
  critic params (dict) -- parameters for the ansatz function of the MI lower-bound
  CG_params (dict) -- parameters of the coarse-grainer, includes distinction between
    regular lattices and arbitrary graph cases
  opt_params (dict) -- parameters of the optimiser
  data_params (dict) -- parameters for the sample dataset and the physical system
  bound (str) -- MI lower-bound (default InfoNCE)
  coarse_grain (bool) -- switch for coarse-graining (default True)
  init_rule -- initialisation for the coarse-graining rule (or initial conditions of Λ) 
    (default None)
  optimizer -- choice for stochastic gradient descent optimiser (default None: Adam)
  use_GPU (bool) -- switch for using a GPU device (default False)
  verbose (bool) -- switch verbose output (default True)
  """

  # prepare the dataset using tf.data api
  if load_data_from_disk:
    dat = ds.link_RSMIdat(data_params)

  elif load_data_from_generators:
    ll = CG_params['ll']
    generator=ds.dataset(**data_params)

    dat = tf.data.Dataset.from_generator(lambda: 
                generator.gen_rsmi_data(index, ll, buffer_size=buffer_size, 
                    cap=ll[0]+2*buffer_size+env_size), 
                    output_types=(tf.float32, tf.float32), 
                    output_shapes=(list(ll+(1,)), None))

  else:
    dat = tf.data.Dataset.from_tensor_slices((V, E))

  # adjust the shuffling and batching structure  
  dat = dat.shuffle(opt_params['shuffle']).batch(
      opt_params['batch_size']).repeat(opt_params['iterations'])

  # import coarse-graining model
  CG = CoarseGrainer(init_rule=init_rule, **CG_params)  
  f_ansatz = SeparableCritic(**critic_params)   

  if optimizer == None:
    # set optimiser as adam with given learning rate
    opt = tf.keras.optimizers.Adam(
           opt_params['learning_rate'])  
  else:
    opt = optimizer

  
  @tf.function
  @tf.autograph.experimental.do_not_convert
  def train_step(x, y):
    """Single training step: performs gradient descent 
    on the coarse-graining network and vbmi net simultaneously.
    Returns the most recent value of the RSMI estimate and the
    corresponding set of coarse-grained random variables H.

    Keyword arguments:
    x, y -- samples for random variables E and V, respectively. 
    """

    with tf.GradientTape() as tape:  
      if coarse_grain:
        h = CG(y) 
      else:
        h = y

      if use_GPU:
        with tf.device('/GPU:' + str(0)):
          mi = lowerbounds[bound](x, h, f_ansatz)
      else:
        mi = lowerbounds[bound](x, h, f_ansatz)
      loss = -mi 

      trainable_vars = []
      # train VBMI critic and coarse-graining filters simulatenously
      if isinstance(CG, tf.keras.Model):
        trainable_vars += CG.trainable_variables
      if isinstance(f_ansatz, tf.keras.Model):
        trainable_vars += f_ansatz.trainable_variables
      grads = tape.gradient(loss, trainable_vars)
      opt.apply_gradients(zip(grads, trainable_vars))
    return mi, h

  estimates = []
  coarse_vars = []
  filters = []

  pbar = tqdm(total=opt_params['iterations']
  *int(np.ceil(data_params['N_samples']/opt_params['batch_size'])), desc='')

  epoch_id = 0
  for i, (V, E) in enumerate(dat):
    CG.global_step = i

    # train coarse-graining filters and vbmi critic parameters simultaneously
    mi, h = train_step(E, V)

    if i > init_steps and math.isnan(mi):
      if verbose:
        print('RSMI is found to be NaN.')
        warnings.warn('A numerical instability encountered during training.')
        print('Please try using a larger sampling or disable discretisation.')
      return np.array(estimates), np.array(coarse_vars), np.array(filters), CG._Λ
      raise SystemExit(0)
      #sys.exit()
      #break
    else:
      if i % int(np.ceil(data_params['N_samples']/opt_params['batch_size'])) == 0:
        coarse_vars.append(h.numpy())
        estimates.append(mi.numpy())
        filters.append(CG.coarse_grainer.get_weights()[0])

        if use_wandb:
          # log metrics using Weights and Biases API
          wandb.log({'EMA_30 MI': pd.Series(estimates).ewm(span=30).mean().to_numpy()[-1]})
                    #,'first filter': wandb.Image(np.array(filters)[-1][:,:,0])})

        epoch_id += 1


      if CG.method == 'pseudo-categorical sampling':
          pbar.set_description(
              f'Gumbel-softmax temperature {CG.tau:.2f}, I={mi:.2f}')
      elif CG.method == 'STE quantisation':
          pbar.set_description(f'STE quantisation, I={mi:.2f}')
      else:
          pbar.set_description(f'Convolution, I={mi:.2f}')

      pbar.update(1) # update progress bar for each iteration step


  #Save last filters
<<<<<<< HEAD
  if use_wandb:
    if not(math.isnan(mi)):
      for k in range(np.array(filters).shape[3]):
        wandb.run.summary["filter %i" % k] = wandb.Image(np.array(filters)[-1][:,:,k])

  if verbose:  
    print('Training complete.')
=======
#  if not(math.isnan(mi)):
#    for k in range(np.array(filters).shape[3]):
#      wandb.run.summary["filter %i" % k] = wandb.Image(np.array(filters)[-1][:,:,k])
    
  print('Training complete.')
>>>>>>> 96644277
  return np.array(estimates), np.array(coarse_vars), np.array(filters), CG._Λ
<|MERGE_RESOLUTION|>--- conflicted
+++ resolved
@@ -197,7 +197,6 @@
 
 
   #Save last filters
-<<<<<<< HEAD
   if use_wandb:
     if not(math.isnan(mi)):
       for k in range(np.array(filters).shape[3]):
@@ -205,11 +204,4 @@
 
   if verbose:  
     print('Training complete.')
-=======
-#  if not(math.isnan(mi)):
-#    for k in range(np.array(filters).shape[3]):
-#      wandb.run.summary["filter %i" % k] = wandb.Image(np.array(filters)[-1][:,:,k])
-    
-  print('Training complete.')
->>>>>>> 96644277
   return np.array(estimates), np.array(coarse_vars), np.array(filters), CG._Λ
