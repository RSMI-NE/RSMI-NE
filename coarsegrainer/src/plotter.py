"""
Compact plotter for accuracy and loss series during training of 
coarse-grainer convnet and rsmimax net, density plots for weight series and 
the estimation of mutual information series for selected filters.

Author: Doruk Efe Gökmen
Date: 13/03/2020
"""


import math
import os
import sys
import numpy as np
import pandas as pd

sys.path.append(os.path.join(os.pardir, os.pardir, "mi_estimator", "src"))

import matplotlib
import matplotlib.pyplot as plt
from matplotlib.ticker import (
    MultipleLocator, FormatStrFormatter, AutoMinorLocator, FixedFormatter)
from matplotlib.transforms import Bbox, TransformedBbox, \
    blended_transform_factory
import matplotlib.gridspec as gridspec
from matplotlib.lines import Line2D

from mpl_toolkits.axes_grid1 import make_axes_locatable
from mpl_toolkits.axes_grid1.inset_locator import BboxPatch, BboxConnector,\
    BboxConnectorPatch
from mpl_toolkits.axes_grid1.inset_locator import inset_axes
from mpl_toolkits.axes_grid1.inset_locator import mark_inset
from mpl_toolkits.axes_grid1.inset_locator import InsetPosition
from matplotlib.transforms import blended_transform_factory, TransformedBbox
from mpl_toolkits.axes_grid1.inset_locator import BboxPatch, BboxConnector


def round_up(n, decimals=0):
    multiplier = 10 ** decimals
    return math.ceil(n * multiplier) / multiplier


def mark_inset_hack(parent_axes, inset_axes, hack_axes, loc1, loc2, **kwargs):
    rect = TransformedBbox(hack_axes.viewLim, parent_axes.transData)

    pp = BboxPatch(rect, **kwargs)
    parent_axes.add_patch(pp)

    p1 = BboxConnector(inset_axes.bbox, rect, loc1=loc1,
                       **kwargs, color='gray', alpha=0.1)
    inset_axes.add_patch(p1)
    p1.set_clip_on(False)
    p2 = BboxConnector(inset_axes.bbox, rect, loc1=loc2,
                       **kwargs, color='gray', alpha=0.1)
    inset_axes.add_patch(p2)
    p2.set_clip_on(False)

    return pp, p1, p2


def connect_bbox(bbox1, bbox2,
                 loc1a, loc2a, loc1b, loc2b,
                 prop_lines, prop_patches=None):
    if prop_patches is None:
        prop_patches = prop_lines.copy()
        prop_patches["alpha"] = prop_patches.get("alpha", 1)*0.2

    c1 = BboxConnector(bbox1, bbox2, loc1=loc1a,
                       loc2=loc2a, **prop_lines, color='gray', alpha=0.0)
    c1.set_clip_on(False)
    c2 = BboxConnector(bbox1, bbox2, loc1=loc1b,
                       loc2=loc2b, **prop_lines, color='gray', alpha=0.0)
    c2.set_clip_on(False)

    bbox_patch1 = BboxPatch(bbox1, **prop_patches, color='gray', alpha=0.1)
    bbox_patch2 = BboxPatch(bbox2, **prop_patches, color='gray', alpha=0.1)

    p = BboxConnectorPatch(bbox1, bbox2,
                           # loc1a=3, loc2a=2, loc1b=4, loc2b=1,
                           loc1a=loc1a, loc2a=loc2a, loc1b=loc1b, loc2b=loc2b,
                           **prop_patches, color='gray', alpha=0.1)
    p.set_clip_on(False)

    return c1, c2, bbox_patch1, bbox_patch2, p


def zoom_effect01(ax1, ax2, xmin, xmax, **kwargs):
    """
    ax1 : the main axes
    ax2 : the zoomed axes
    (xmin,xmax) : the limits of the colored area in both plot axes.

    connect ax1 & ax2. The x-range of (xmin, xmax) in both axes will
    be marked.  The keywords parameters will be used to create
    patches.

    """

    trans1 = blended_transform_factory(ax1.transData, ax1.transAxes)
    trans2 = blended_transform_factory(ax2.transData, ax2.transAxes)

    bbox = Bbox.from_extents(-0.45, 0, ax1.get_xlim()[1]+0.45, 1)
    bbox2 = Bbox.from_extents(xmin, 0, xmax, 1)

    mybbox1 = TransformedBbox(bbox, trans1)
    mybbox2 = TransformedBbox(bbox2, trans2)

    prop_patches = kwargs.copy()
    prop_patches["ec"] = "none"
    #prop_patches["alpha"] = 0.1

    c1, c2, bbox_patch1, bbox_patch2, p = \
        connect_bbox(mybbox1, mybbox2,
                     loc1a=3, loc2a=2, loc1b=4, loc2b=1,
                     prop_lines=kwargs, prop_patches=prop_patches)

    ax1.add_patch(bbox_patch1)
    ax2.add_patch(bbox_patch2)
    ax2.add_patch(c1)
    ax2.add_patch(c2)
    ax2.add_patch(p)

    return c1, c2, bbox_patch1, bbox_patch2, p


def plot_filter_series(coarse_grainer, series_skip=1, filter_index=None, filter_lim=0.5):

    ll = coarse_grainer.ll
    epochs = coarse_grainer.epochs

    w_series = coarse_grainer.cbk_filter.weights

    _, axs = plt.subplots(
        1, int(np.ceil(epochs/series_skip)))

    ii = 0
    for t in range(0, epochs, series_skip):
        if isinstance(filter_index, int):
            w = np.reshape(w_series[t][0].transpose()[
                           filter_index], tuple(reversed(ll)))
        else:
            w = np.reshape(w_series[t][0], tuple(reversed(ll)))

        axs[ii].imshow(w, clim=(-filter_lim, filter_lim), aspect=1,
                       interpolation='hanning', cmap='coolwarm')
        axs[ii].set_title("%i" % (t+1))

        axs[ii].set_xticks([i for i in range(ll[0])])
        axs[ii].set_yticks([i for i in range(ll[1])])
        plt.setp(axs[ii].get_xticklabels(), visible=False)
        plt.setp(axs[ii].get_yticklabels(), visible=False)

        ii += 1


def plot_fancy_rsmimax(estimates, filters, opt_params, CG_params, generator, 
                        mi_bound='InfoNCE', series_skip=1, N_samples=10000, 
                        EMA_span=100, mi_max=1, filter_lim=0.5, 
                        interpolation='none', cmap='coolwarm', save=False):

    matplotlib.style.use('classic')
    plt.rc('text', usetex=True)
    params = {
        'text.latex.preamble': r'\usepackage{tgheros}'    # helvetica font
                           + r'\usepackage{sansmath}'   # math-font matching  helvetica
                           + r'\sansmath'                # actually tell tex to use it!
                           + r'\usepackage{siunitx}'    # micro symbols
                           + r'\sisetup{detect-all}',    # force siunitx to use the fonts
        'image.interpolation': 'nearest',
        'image.cmap': 'coolwarm',
        'axes.grid': False,
        'savefig.dpi': 400,  # to adjust notebook inline plot size
        'axes.labelsize': 7,  # fontsize for x and y labels (was 10)
        'axes.titlesize': 7,
        'font.size': 7,
        'legend.fontsize': 7,  # was 10
        'xtick.labelsize': 7,
        'ytick.labelsize': 7,
        'text.usetex': True,
        'figure.figsize': [4.39, 3.10],
        'font.family': 'helvetica',
        'figure.facecolor': 'white',
    }
    matplotlib.rcParams.update(params)

<<<<<<< HEAD
    plt.rc('text', usetex=True)
    plt.rcParams['text.latex.preamble'] = [
        r'\usepackage{tgheros}',    # helvetica font
        r'\usepackage{sansmath}',   # math-font matching  helvetica
        r'\sansmath'                # actually tell tex to use it!
        r'\usepackage{siunitx}',    # micro symbols
        r'\sisetup{detect-all}',    # force siunitx to use the fonts
    ]  

 #   epochs = opt_params['iterations']*N_samples//opt_params['batch_size']
    epochs = opt_params['iterations']#*int(np.ceil(data_params['N_samples']/opt_params['batch_size']))
=======
    epochs = opt_params['iterations']*N_samples//opt_params['batch_size']
>>>>>>> 5b761b3b
    num_hiddens = CG_params['num_hiddens']
    ll = CG_params['ll']

    # initiate width ratios for colorbar versus the filter weight density plots
    width_ratios = []
    for _ in range(int(np.ceil(epochs/series_skip))):
        width_ratios += [10]
    width_ratios += [0.5]

    fig = plt.figure(1, figsize=(8, 6))#(4, 3)

    """
    1. Plot series for rsmi
    """
    mis = estimates
    mis_smooth = pd.Series(mis).ewm(span=EMA_span).mean()

    ax1 = plt.subplot(int(str(num_hiddens+1)+'1'+str(num_hiddens+1)))
    ax1.set_xlabel('$\\rm{iterations}$')
    ax1.set_ylabel('$I_\\Lambda(\\mathcal{H}:\\mathcal{E})$')
    p1 = ax1.plot(mis, label=mi_bound, color='lime', alpha=0.3)[0]
    ax1.plot(mis_smooth, c=p1.get_color(), label=mi_bound+' $\\rm{EMA}$')
    #p1 = ax1.plot(mis, label='$\\rm{InfoNCE}$', color='lime', alpha=0.3)[0]
    #ax1.plot(mis_smooth, c=p1.get_color(), label='$\\rm{InfoNCE}$'+' $\\rm{EMA}$')
    ax1.legend(frameon=False, bbox_to_anchor=(1.05, 1), loc='upper left')
    ax1.set_xlim(-epochs/120, epochs+epochs/120)
    if mi_bound!='JS':
        ax1.set_ylim(0, round_up(max(mis_smooth), 1))
    ax1.set_yticks([i for i in np.linspace(0, round_up(max(mis), 1), 5)])

    w_series = filters

    for filter_index in range(num_hiddens):
        gs = gridspec.GridSpec(
            num_hiddens+1, int(np.ceil(epochs/series_skip))+1, width_ratios=width_ratios)

        ii = 0
        for t in np.arange(0, epochs, series_skip):
            """
            2. Show density plots for filter weights 
                for which mutual information series is estimated
            """
            if num_hiddens > 1:
                w = np.reshape(w_series[t].transpose()[
                               filter_index], tuple(reversed(ll)))
            else:
                w = np.reshape(w_series[t].transpose(), tuple(reversed(ll)))

            axf = fig.add_subplot(gs[filter_index, ii])
            axf.set_xlim(0, ll[0]-1)
            if filter_index == num_hiddens-1:
                # TODO: set adaptive value for 4
                zoom_effect01(axf, ax1, t-epochs/120, t+epochs/120)

            im = axf.imshow(w, clim=(-filter_lim, filter_lim), aspect=1,
                            interpolation=interpolation, cmap=cmap)
            axf.xaxis.set_major_locator(plt.MaxNLocator(4))
            axf.yaxis.set_major_locator(plt.MaxNLocator(5))

            if filter_index == 0:
                axf.set_title("%i" % (t+1))

            axf.set_xticks([i for i in range(ll[0]) if i%8==0])
            axf.set_yticks([i for i in range(ll[1]) if i%8==0])
            axf.autoscale(enable=True)

            plt.setp(axf.get_xticklabels(), visible=False)
            plt.setp(axf.get_yticklabels(), visible=False)

            if t != 0:
                plt.setp(axf.get_yticklabels(), visible=False)
            else:
                if isinstance(filter_index, int):
                    axf.set_ylabel("$\\Lambda_%i$" % (filter_index+1))
                else:
                    axf.set_ylabel('$\\Lambda$')

                axf.xaxis.set_label_position('top')

            ii += 1

    cax = fig.add_subplot(gs[filter_index, ii])

    cbar = fig.colorbar(im, cax=cax,  fraction=0.036)
    cbar.ax.locator_params(nbins=5)
    fig.tight_layout()
    plt.subplots_adjust(left=None, bottom=None, right=None,
                        top=None, wspace=None, hspace=0.4)

    if save:
        if generator.model == 'intdimer2d':
            plt.savefig(os.path.join(os.pardir, 'data', 'results', 
            'RSMImax'+generator.model+generator.lattice_type+'{0:.3f}'.format(generator.T)+'.pdf'))
        elif generator.model == 'ising2d':
            plt.savefig(os.path.join(os.pardir, 'data', 'results', 'RSMImax' +
                                    generator.model+generator.lattice_type+'{0:.3f}'.format(generator.J)+'.pdf'))
        elif generator.model == 'STM2d':
            plt.savefig(os.path.join('/Users/maciej/work','LDOS1/rsmi','RSMImax'+'_smp'+sample_no+'_ll'+CG_params['ll'][1]+'_b'+buffer_size+'_e'+env_size+'_s'+stride+'.pdf'))
        else:
            plt.savefig(os.path.join(os.pardir, 'data', 'results', 'RSMImax' +
                                    generator.model+generator.lattice_type+'.pdf'))
    #plt.show()<|MERGE_RESOLUTION|>--- conflicted
+++ resolved
@@ -183,21 +183,8 @@
     }
     matplotlib.rcParams.update(params)
 
-<<<<<<< HEAD
-    plt.rc('text', usetex=True)
-    plt.rcParams['text.latex.preamble'] = [
-        r'\usepackage{tgheros}',    # helvetica font
-        r'\usepackage{sansmath}',   # math-font matching  helvetica
-        r'\sansmath'                # actually tell tex to use it!
-        r'\usepackage{siunitx}',    # micro symbols
-        r'\sisetup{detect-all}',    # force siunitx to use the fonts
-    ]  
-
  #   epochs = opt_params['iterations']*N_samples//opt_params['batch_size']
     epochs = opt_params['iterations']#*int(np.ceil(data_params['N_samples']/opt_params['batch_size']))
-=======
-    epochs = opt_params['iterations']*N_samples//opt_params['batch_size']
->>>>>>> 5b761b3b
     num_hiddens = CG_params['num_hiddens']
     ll = CG_params['ll']
 
